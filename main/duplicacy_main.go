--- conflicted
+++ resolved
@@ -17,13 +17,9 @@
 
     "github.com/gilbertchen/cli"
 
-<<<<<<< HEAD
     "github.com/gilbertchen/duplicacy"
     
     "io/ioutil"
-=======
-    "github.com/gilbertchen/duplicacy/src"
->>>>>>> a37bc206
 )
 
 const (
@@ -31,7 +27,6 @@
 )
 
 var ScriptEnabled bool
-
 
 func getRepositoryPreference(context *cli.Context, storageName string) (repository string,
                                                                         preference *duplicacy.Preference) {
@@ -41,6 +36,7 @@
         duplicacy.LOG_ERROR("REPOSITORY_PATH", "Failed to retrieve the current working directory: %v", err)
         return "", nil
     }
+
     for {
         stat, err := os.Stat(path.Join(repository, duplicacy.DUPLICACY_DIRECTORY)) //TOKEEP
         if err != nil && !os.IsNotExist(err) {
