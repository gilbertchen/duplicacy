--- conflicted
+++ resolved
@@ -1517,16 +1517,14 @@
 					Usage:    "the RSA private key to decrypt file chunks",
 					Argument: "<private key>",
 				},
-<<<<<<< HEAD
 				cli.BoolFlag{
 					Name:  "persist",
 					Usage: "continue processing despite chunk errors or existing files (without -overwrite), reporting any affected files",
-=======
+        },
 				cli.StringFlag{
 					Name:     "key-passphrase",
 					Usage:    "the passphrase to decrypt the RSA private key",
 					Argument: "<private key passphrase>",
->>>>>>> 670cbcd7
 				},
 			},
 			Usage:     "Restore the repository to a previously saved snapshot",
