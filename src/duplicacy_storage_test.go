// Copyright (c) Acrosync LLC. All rights reserved.
// Free for personal use and commercial trial
// Commercial use requires per-user licenses available from https://duplicacy.com

package duplicacy

import (
	"crypto/sha256"
	"encoding/hex"
	"encoding/json"
	"flag"
	"fmt"
	"io/ioutil"
	"os"
	"path"
	"runtime/debug"
	"strconv"
	"testing"
	"time"

	crypto_rand "crypto/rand"
	"math/rand"
)

var testStorageName string
var testRateLimit int
var testQuickMode bool
var testThreads int
var testFixedChunkSize bool

func init() {
	flag.StringVar(&testStorageName, "storage", "", "the test storage to use")
	flag.IntVar(&testRateLimit, "limit-rate", 0, "maximum transfer speed in kbytes/sec")
	flag.BoolVar(&testQuickMode, "quick", false, "quick test")
	flag.IntVar(&testThreads, "threads", 1, "number of downloading/uploading threads")
	flag.BoolVar(&testFixedChunkSize, "fixed-chunk-size", false, "fixed chunk size")
	flag.Parse()
}

func loadStorage(localStoragePath string, threads int) (Storage, error) {

	if testStorageName == "" || testStorageName == "file" {
		storage, err := CreateFileStorage(localStoragePath, false, threads)
		if storage != nil {
			// Use a read level of at least 2 because this will catch more errors than a read level of 1.
			storage.SetDefaultNestingLevels([]int{2, 3}, 2)
		}
		return storage, err
	}

	description, err := ioutil.ReadFile("test_storage.conf")
	if err != nil {
		return nil, err
	}

	configs := make(map[string]map[string]string)

	err = json.Unmarshal(description, &configs)
	if err != nil {
		return nil, err
	}

	config, found := configs[testStorageName]
	if !found {
		return nil, fmt.Errorf("No storage named '%s' found", testStorageName)
	}

	if testStorageName == "flat" {
		storage, err := CreateFileStorage(localStoragePath, false, threads)
		storage.SetDefaultNestingLevels([]int{2, 3}, 2)
		return storage, err
	} else if testStorageName == "samba" {
		storage, err := CreateFileStorage(localStoragePath, true, threads)
		storage.SetDefaultNestingLevels([]int{2, 3}, 2)
		return storage, err
	} else if testStorageName == "sftp" {
		port, _ := strconv.Atoi(config["port"])
		storage, err := CreateSFTPStorageWithPassword(config["server"], port, config["username"], config["directory"], 2, config["password"], threads)
		storage.SetDefaultNestingLevels([]int{2, 3}, 2)
		return storage, err
	} else if testStorageName == "s3" {
		storage, err := CreateS3Storage(config["region"], config["endpoint"], config["bucket"], config["directory"], config["access_key"], config["secret_key"], threads, true, false)
		return storage, err
		storage.SetDefaultNestingLevels([]int{2, 3}, 2)
	} else if testStorageName == "wasabi" {
		storage, err := CreateWasabiStorage(config["region"], config["endpoint"], config["bucket"], config["directory"], config["access_key"], config["secret_key"], threads)
		return storage, err
		storage.SetDefaultNestingLevels([]int{2, 3}, 2)
	} else if testStorageName == "s3c" {
		storage, err := CreateS3CStorage(config["region"], config["endpoint"], config["bucket"], config["directory"], config["access_key"], config["secret_key"], threads)
		storage.SetDefaultNestingLevels([]int{2, 3}, 2)
		return storage, err
	} else if testStorageName == "digitalocean" {
		storage, err := CreateS3CStorage(config["region"], config["endpoint"], config["bucket"], config["directory"], config["access_key"], config["secret_key"], threads)
		storage.SetDefaultNestingLevels([]int{2, 3}, 2)
		return storage, err
	} else if testStorageName == "minio" {
		storage, err := CreateS3Storage(config["region"], config["endpoint"], config["bucket"], config["directory"], config["access_key"], config["secret_key"], threads, false, true)
		storage.SetDefaultNestingLevels([]int{2, 3}, 2)
		return storage, err
	} else if testStorageName == "minios" {
		storage, err := CreateS3Storage(config["region"], config["endpoint"], config["bucket"], config["directory"], config["access_key"], config["secret_key"], threads, true, true)
		storage.SetDefaultNestingLevels([]int{2, 3}, 2)
		return storage, err
	} else if testStorageName == "dropbox" {
		storage, err := CreateDropboxStorage(config["token"], config["directory"], 1, threads)
		storage.SetDefaultNestingLevels([]int{2, 3}, 2)
		return storage, err
	} else if testStorageName == "b2" {
		storage, err := CreateB2Storage(config["account"], config["key"], config["bucket"], threads)
		storage.SetDefaultNestingLevels([]int{2, 3}, 2)
		return storage, err
	} else if testStorageName == "gcs-s3" {
		storage, err := CreateS3Storage(config["region"], config["endpoint"], config["bucket"], config["directory"], config["access_key"], config["secret_key"], threads, true, false)
		storage.SetDefaultNestingLevels([]int{2, 3}, 2)
		return storage, err
	} else if testStorageName == "gcs" {
		storage, err := CreateGCSStorage(config["token_file"], config["bucket"], config["directory"], threads)
		storage.SetDefaultNestingLevels([]int{2, 3}, 2)
		return storage, err
	} else if testStorageName == "gcs-sa" {
		storage, err := CreateGCSStorage(config["token_file"], config["bucket"], config["directory"], threads)
		storage.SetDefaultNestingLevels([]int{2, 3}, 2)
		return storage, err
	} else if testStorageName == "azure" {
		storage, err := CreateAzureStorage(config["account"], config["key"], config["container"], threads)
		storage.SetDefaultNestingLevels([]int{2, 3}, 2)
		return storage, err
	} else if testStorageName == "acd" {
		storage, err := CreateACDStorage(config["token_file"], config["storage_path"], threads)
		storage.SetDefaultNestingLevels([]int{2, 3}, 2)
		return storage, err
	} else if testStorageName == "gcd" {
		storage, err := CreateGCDStorage(config["token_file"], config["storage_path"], threads)
		storage.SetDefaultNestingLevels([]int{2, 3}, 2)
		return storage, err
	} else if testStorageName == "one" {
		storage, err := CreateOneDriveStorage(config["token_file"], config["storage_path"], threads)
		storage.SetDefaultNestingLevels([]int{2, 3}, 2)
		return storage, err
	} else if testStorageName == "hubic" {
		storage, err := CreateHubicStorage(config["token_file"], config["storage_path"], threads)
		storage.SetDefaultNestingLevels([]int{2, 3}, 2)
		return storage, err
<<<<<<< HEAD
=======
	} else if testStorageName == "memset" {
		storage, err := CreateSwiftStorage(config["storage_url"], config["key"], threads)
		storage.SetDefaultNestingLevels([]int{2, 3}, 2)
		return storage, err
	} else {
		return nil, fmt.Errorf("Invalid storage named: %s", testStorageName)
>>>>>>> 4948806d
	}

	return nil, fmt.Errorf("Invalid storage named: %s", testStorageName)
}

func cleanStorage(storage Storage) {

	directories := make([]string, 0, 1024)
	snapshots := make([]string, 0, 1024)

	directories = append(directories, "snapshots/")

	LOG_INFO("STORAGE_LIST", "Listing snapshots in the storage")
	for len(directories) > 0 {

		dir := directories[len(directories)-1]
		directories = directories[:len(directories)-1]

		files, _, err := storage.ListFiles(0, dir)
		if err != nil {
			LOG_ERROR("STORAGE_LIST", "Failed to list the directory %s: %v", dir, err)
			return
		}

		for _, file := range files {
			if len(file) > 0 && file[len(file)-1] == '/' {
				directories = append(directories, dir+file)
			} else {
				snapshots = append(snapshots, dir+file)
			}
		}
	}

	LOG_INFO("STORAGE_DELETE", "Deleting %d snapshots in the storage", len(snapshots))
	for _, snapshot := range snapshots {
		storage.DeleteFile(0, snapshot)
	}

	for _, chunk := range listChunks(storage) {
		storage.DeleteFile(0, "chunks/"+chunk)
	}

	storage.DeleteFile(0, "config")

	return
}

func listChunks(storage Storage) (chunks []string) {

	directories := make([]string, 0, 1024)

	directories = append(directories, "chunks/")

	for len(directories) > 0 {

		dir := directories[len(directories)-1]
		directories = directories[:len(directories)-1]

		files, _, err := storage.ListFiles(0, dir)
		if err != nil {
			LOG_ERROR("CHUNK_LIST", "Failed to list the directory %s: %v", dir, err)
			return nil
		}

		for _, file := range files {
			if len(file) > 0 && file[len(file)-1] == '/' {
				directories = append(directories, dir+file)
			} else {
				chunk := dir + file
				chunk = chunk[len("chunks/"):]
				chunks = append(chunks, chunk)
			}
		}
	}

	return
}

func moveChunk(t *testing.T, storage Storage, chunkID string, isFossil bool, delay int) {

	filePath, exist, _, err := storage.FindChunk(0, chunkID, isFossil)

	if err != nil {
		t.Errorf("Error find chunk %s: %v", chunkID, err)
		return
	}

	to := filePath + ".fsl"
	if isFossil {
		to = filePath[:len(filePath)-len(".fsl")]
	}

	err = storage.MoveFile(0, filePath, to)
	if err != nil {
		t.Errorf("Error renaming file %s to %s: %v", filePath, to, err)
	}

	time.Sleep(time.Duration(delay) * time.Second)

	_, exist, _, err = storage.FindChunk(0, chunkID, isFossil)
	if err != nil {
		t.Errorf("Error get file info for chunk %s: %v", chunkID, err)
	}

	if exist {
		t.Errorf("File %s still exists after renaming", filePath)
	}

	_, exist, _, err = storage.FindChunk(0, chunkID, !isFossil)
	if err != nil {
		t.Errorf("Error get file info for %s: %v", to, err)
	}

	if !exist {
		t.Errorf("File %s doesn't exist", to)
	}

}

func TestStorage(t *testing.T) {

	rand.Seed(time.Now().UnixNano())
	setTestingT(t)
	SetLoggingLevel(INFO)

	defer func() {
		if r := recover(); r != nil {
			switch e := r.(type) {
			case Exception:
				t.Errorf("%s %s", e.LogID, e.Message)
				debug.PrintStack()
			default:
				t.Errorf("%v", e)
				debug.PrintStack()
			}
		}
	}()

	testDir := path.Join(os.TempDir(), "duplicacy_test", "storage_test")
	os.RemoveAll(testDir)
	os.MkdirAll(testDir, 0700)

	LOG_INFO("STORAGE_TEST", "storage: %s", testStorageName)

	storage, err := loadStorage(testDir, 1)
	if err != nil {
		t.Errorf("Failed to create storage: %v", err)
		return
	}
	storage.EnableTestMode()
	storage.SetRateLimits(testRateLimit, testRateLimit)

	delay := 0
	if _, ok := storage.(*ACDStorage); ok {
		delay = 5
	}
	if _, ok := storage.(*HubicStorage); ok {
		delay = 2
	}

	for _, dir := range []string{"chunks", "snapshots"} {
		err = storage.CreateDirectory(0, dir)
		if err != nil {
			t.Errorf("Failed to create directory %s: %v", dir, err)
			return
		}
	}

	storage.CreateDirectory(0, "snapshots/repository1")
	storage.CreateDirectory(0, "snapshots/repository2")

	storage.CreateDirectory(0, "shared")

	// Upload to the same directory by multiple goroutines
	count := 8
	finished := make(chan int, count)
	for i := 0; i < count; i++ {
		go func(name string) {
			err := storage.UploadFile(0, name, []byte("this is a test file"))
			if err != nil {
				t.Errorf("Error to upload '%s': %v", name, err)
			}
			finished <- 0
		}(fmt.Sprintf("shared/a/b/c/%d", i))
	}

	for i := 0; i < count; i++ {
		<-finished
	}

	for i := 0; i < count; i++ {
		storage.DeleteFile(0, fmt.Sprintf("shared/a/b/c/%d", i))
	}
	storage.DeleteFile(0, "shared/a/b/c")
	storage.DeleteFile(0, "shared/a/b")
	storage.DeleteFile(0, "shared/a")

	time.Sleep(time.Duration(delay) * time.Second)
	{

		// Upload fake snapshot files so that for storages having no concept of directories,
		// ListFiles("snapshots") still returns correct snapshot IDs.

		// Create a random file not a text file to make ACD Storage happy.
		content := make([]byte, 100)
		_, err = crypto_rand.Read(content)
		if err != nil {
			t.Errorf("Error generating random content: %v", err)
			return
		}

		err = storage.UploadFile(0, "snapshots/repository1/1", content)
		if err != nil {
			t.Errorf("Error to upload snapshots/repository1/1: %v", err)
		}

		err = storage.UploadFile(0, "snapshots/repository2/1", content)
		if err != nil {
			t.Errorf("Error to upload snapshots/repository2/1: %v", err)
		}
	}

	time.Sleep(time.Duration(delay) * time.Second)

	snapshotDirs, _, err := storage.ListFiles(0, "snapshots/")
	if err != nil {
		t.Errorf("Failed to list snapshot ids: %v", err)
		return
	}

	snapshotIDs := []string{}
	for _, snapshotDir := range snapshotDirs {
		if len(snapshotDir) > 0 && snapshotDir[len(snapshotDir)-1] == '/' {
			snapshotIDs = append(snapshotIDs, snapshotDir[:len(snapshotDir)-1])
		}
	}

	if len(snapshotIDs) < 2 {
		t.Errorf("Snapshot directories not created")
		return
	}

	for _, snapshotID := range snapshotIDs {
		snapshots, _, err := storage.ListFiles(0, "snapshots/"+snapshotID)
		if err != nil {
			t.Errorf("Failed to list snapshots for %s: %v", snapshotID, err)
			return
		}
		for _, snapshot := range snapshots {
			storage.DeleteFile(0, "snapshots/"+snapshotID+"/"+snapshot)
		}
	}

	time.Sleep(time.Duration(delay) * time.Second)

	storage.DeleteFile(0, "config")

	for _, file := range []string{"snapshots/repository1/1", "snapshots/repository2/1"} {
		exist, _, _, err := storage.GetFileInfo(0, file)
		if err != nil {
			t.Errorf("Failed to get file info for %s: %v", file, err)
			return
		}
		if exist {
			t.Errorf("File %s still exists after deletion", file)
			return
		}
	}

	numberOfFiles := 10
	maxFileSize := 64 * 1024

	if testQuickMode {
		numberOfFiles = 2
	}

	chunks := []string{}

	for i := 0; i < numberOfFiles; i++ {
		content := make([]byte, rand.Int()%maxFileSize+1)
		_, err = crypto_rand.Read(content)
		if err != nil {
			t.Errorf("Error generating random content: %v", err)
			return
		}

		hasher := sha256.New()
		hasher.Write(content)
		chunkID := hex.EncodeToString(hasher.Sum(nil))
		chunks = append(chunks, chunkID)

		filePath, exist, _, err := storage.FindChunk(0, chunkID, false)
		if err != nil {
			t.Errorf("Failed to list the chunk %s: %v", chunkID, err)
			return
		}
		if exist {
			t.Errorf("Chunk %s already exists", chunkID)
		}

		err = storage.UploadFile(0, filePath, content)
		if err != nil {
			t.Errorf("Failed to upload the file %s: %v", filePath, err)
			return
		}
		LOG_INFO("STORAGE_CHUNK", "Uploaded chunk: %s, size: %d", filePath, len(content))
	}

	LOG_INFO("STORAGE_FOSSIL", "Making %s a fossil", chunks[0])
	moveChunk(t, storage, chunks[0], false, delay)
	LOG_INFO("STORAGE_FOSSIL", "Making %s a chunk", chunks[0])
	moveChunk(t, storage, chunks[0], true, delay)

	config := CreateConfig()
	config.MinimumChunkSize = 100
	config.chunkPool = make(chan *Chunk, numberOfFiles*2)

	chunk := CreateChunk(config, true)

	for _, chunkID := range chunks {

		chunk.Reset(false)
		filePath, exist, _, err := storage.FindChunk(0, chunkID, false)
		if err != nil {
			t.Errorf("Error getting file info for chunk %s: %v", chunkID, err)
			continue
		} else if !exist {
			t.Errorf("Chunk %s does not exist", chunkID)
			continue
		} else {
			err = storage.DownloadFile(0, filePath, chunk)
			if err != nil {
				t.Errorf("Error downloading file %s: %v", filePath, err)
				continue
			}
			LOG_INFO("STORAGE_CHUNK", "Downloaded chunk: %s, size: %d", filePath, chunk.GetLength())
		}

		hasher := sha256.New()
		hasher.Write(chunk.GetBytes())
		hash := hex.EncodeToString(hasher.Sum(nil))

		if hash != chunkID {
			t.Errorf("File %s, hash %s, size %d", chunkID, hash, chunk.GetBytes())
		}
	}

	LOG_INFO("STORAGE_FOSSIL", "Making %s a fossil", chunks[1])
	moveChunk(t, storage, chunks[1], false, delay)

	filePath, exist, _, err := storage.FindChunk(0, chunks[1], true)
	if err != nil {
		t.Errorf("Error getting file info for fossil %s: %v", chunks[1], err)
	} else if !exist {
		t.Errorf("Fossil %s does not exist", chunks[1])
	} else {
		err = storage.DeleteFile(0, filePath)
		if err != nil {
			t.Errorf("Failed to delete file %s: %v", filePath)
		} else {
			time.Sleep(time.Duration(delay) * time.Second)
			filePath, exist, _, err = storage.FindChunk(0, chunks[1], true)
			if err != nil {
				t.Errorf("Error get file info for deleted fossil %s: %v", chunks[1], err)
			} else if exist {
				t.Errorf("Fossil %s still exists after deletion", chunks[1])
			}
		}
	}

	allChunks := []string{}
	for _, file := range listChunks(storage) {
		allChunks = append(allChunks, file)
	}

	for _, file := range allChunks {

		err = storage.DeleteFile(0, "chunks/"+file)
		if err != nil {
			t.Errorf("Failed to delete the file %s: %v", file, err)
			return
		}
	}

}

func TestCleanStorage(t *testing.T) {
	setTestingT(t)
	SetLoggingLevel(INFO)

	defer func() {
		if r := recover(); r != nil {
			switch e := r.(type) {
			case Exception:
				t.Errorf("%s %s", e.LogID, e.Message)
				debug.PrintStack()
			default:
				t.Errorf("%v", e)
				debug.PrintStack()
			}
		}
	}()

	testDir := path.Join(os.TempDir(), "duplicacy_test", "storage_test")
	os.RemoveAll(testDir)
	os.MkdirAll(testDir, 0700)

	LOG_INFO("STORAGE_TEST", "storage: %s", testStorageName)

	storage, err := loadStorage(testDir, 1)
	if err != nil {
		t.Errorf("Failed to create storage: %v", err)
		return
	}

	directories := make([]string, 0, 1024)
	directories = append(directories, "snapshots/")
	directories = append(directories, "chunks/")

	for len(directories) > 0 {

		dir := directories[len(directories)-1]
		directories = directories[:len(directories)-1]

		LOG_INFO("LIST_FILES", "Listing %s", dir)

		files, _, err := storage.ListFiles(0, dir)
		if err != nil {
			LOG_ERROR("LIST_FILES", "Failed to list the directory %s: %v", dir, err)
			return
		}

		for _, file := range files {
			if len(file) > 0 && file[len(file)-1] == '/' {
				directories = append(directories, dir+file)
			} else {
				storage.DeleteFile(0, dir+file)
				LOG_INFO("DELETE_FILE", "Deleted file %s", file)
			}
		}
	}

	storage.DeleteFile(0, "config")
	LOG_INFO("DELETE_FILE", "Deleted config")

	files, _, err := storage.ListFiles(0, "chunks/")
	for _, file := range files {
		if len(file) > 0 && file[len(file)-1] != '/' {
			LOG_DEBUG("FILE_EXIST", "File %s exists after deletion", file)
		}
	}

}<|MERGE_RESOLUTION|>--- conflicted
+++ resolved
@@ -142,15 +142,12 @@
 		storage, err := CreateHubicStorage(config["token_file"], config["storage_path"], threads)
 		storage.SetDefaultNestingLevels([]int{2, 3}, 2)
 		return storage, err
-<<<<<<< HEAD
-=======
 	} else if testStorageName == "memset" {
 		storage, err := CreateSwiftStorage(config["storage_url"], config["key"], threads)
 		storage.SetDefaultNestingLevels([]int{2, 3}, 2)
 		return storage, err
 	} else {
 		return nil, fmt.Errorf("Invalid storage named: %s", testStorageName)
->>>>>>> 4948806d
 	}
 
 	return nil, fmt.Errorf("Invalid storage named: %s", testStorageName)
