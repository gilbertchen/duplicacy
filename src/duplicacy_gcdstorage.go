--- conflicted
+++ resolved
@@ -5,59 +5,34 @@
 package duplicacy
 
 import (
-<<<<<<< HEAD
-	"io"
-	"fmt"
-	"net"
-	"path"
+    "encoding/json"
+    "fmt"
+    "io"
+    "io/ioutil"
+    "math/rand"
+    "net"
+    "net/http"
+    "net/url"
+    "path"
+    "strings"
+    "sync"
 	"time"
-	"sync"
-	"strings"
-	"net/http"
-	"net/url"
-	"io/ioutil"
-	"math/rand"
-	"encoding/json"
-=======
-	"encoding/json"
-	"fmt"
-	"io"
-	"io/ioutil"
-	"math/rand"
-	"net"
-	"net/http"
-	"net/url"
-	"path"
-	"strings"
-	"sync"
-	"time"
->>>>>>> 923cd0aa
 
 	"golang.org/x/net/context"
 	"golang.org/x/oauth2"
 	"google.golang.org/api/drive/v3"
 	"google.golang.org/api/googleapi"
-<<<<<<< HEAD
 	"runtime"
-=======
->>>>>>> 923cd0aa
 )
 
 type GCDStorage struct {
 	RateLimitedStorage
 
-<<<<<<< HEAD
-	service         *drive.Service
-	idCache         map[string]string
-	idCacheLock     *sync.Mutex
-	backoffs        []float64
+    service *drive.Service
+    idCache map[string]string
+    idCacheLock *sync.Mutex
+    backoffs []float64
 	backoffsRetries []int
-=======
-	service     *drive.Service
-	idCache     map[string]string
-	idCacheLock *sync.Mutex
-	backoffs    []int
->>>>>>> 923cd0aa
 
 	isConnected     bool
 	numberOfThreads int
@@ -126,25 +101,22 @@
 		return false, err
 	}
 
-	if storage.backoffs[threadIndex] < LIMIT_BACKOFF_TIME {
+    if storage.backoffs[threadIndex] < LIMIT_BACKOFF_TIME {
 		storage.backoffs[threadIndex] *= 2.0
 	} else {
 		storage.backoffs[threadIndex] = LIMIT_BACKOFF_TIME
 		storage.backoffsRetries[threadIndex] += 1
 	}
-
-	delay := storage.backoffs[threadIndex]*rand.Float64() + storage.backoffs[threadIndex]*rand.Float64()
-	if storage.backoffs[threadIndex] >= LIMIT_BACKOFF_TIME {
+	delay := storage.backoffs[threadIndex] * rand.Float64() + storage.backoffs[threadIndex]*rand.Float64()
+    if storage.backoffs[threadIndex] >= LIMIT_BACKOFF_TIME {
 		callerChain:=findCallerChain()
-		LOG_INFO("GCD_RETRY", "Thread: %3d. Message: %s. Retrying after %6.2f seconds. Current backoff: %6.2f. Number of retries: %2d. caller chain: %s", threadIndex, message, delay, storage.backoffs[threadIndex], storage.backoffsRetries[threadIndex], callerChain)
-	}
-
-	time.Sleep(time.Duration(delay * float64(time.Second)))
-
-	return true, nil
-}
-
-<<<<<<< HEAD
+		LOG_INFO("GCD_RETRY", "Thread: %3d. Message:%s. Retrying after %6.2f seconds. Current backoff: %6.2f. Number of retries: %2d. caller chain: %s", threadIndex, message, delay, storage.backoffs[threadIndex], storage.backoffsRetries[threadIndex], callerChain)
+	}
+    time.Sleep(time.Duration(delay * float64(time.Second)))
+
+    return true, nil
+}
+
 func findCallerChain() string {
 	callerStack := ""
 	pc := make([]uintptr, 15)
@@ -173,55 +145,6 @@
 */
 func computeInitialBackoff(minimumSleep float64, maximumSleep float64) float64 {
 	return rand.Float64()*(maximumSleep-minimumSleep+1) + minimumSleep
-=======
-	retry := false
-	message := ""
-	if err == nil {
-		storage.backoffs[threadIndex] = 1
-		return false, nil
-	} else if e, ok := err.(*googleapi.Error); ok {
-		if 500 <= e.Code && e.Code < 600 {
-			// Retry for 5xx response codes.
-			message = fmt.Sprintf("HTTP status code %d", e.Code)
-			retry = true
-		} else if e.Code == 429 {
-			// Too many requests{
-			message = "HTTP status code 429"
-			retry = true
-		} else if e.Code == 403 {
-			// User Rate Limit Exceeded
-			message = "User Rate Limit Exceeded"
-			retry = true
-		} else if e.Code == 401 {
-			// Only retry on authorization error when storage has been connected before
-			if storage.isConnected {
-				message = "Authorization Error"
-				retry = true
-			}
-		}
-	} else if e, ok := err.(*url.Error); ok {
-		message = e.Error()
-		retry = true
-	} else if err == io.ErrUnexpectedEOF {
-		// Retry on unexpected EOFs and temporary network errors.
-		message = "Unexpected EOF"
-		retry = true
-	} else if err, ok := err.(net.Error); ok {
-		message = "Temporary network error"
-		retry = err.Temporary()
-	}
-
-	if !retry || storage.backoffs[threadIndex] >= 256 {
-		storage.backoffs[threadIndex] = 1
-		return false, err
-	}
-
-	delay := float32(storage.backoffs[threadIndex]) * rand.Float32()
-	LOG_DEBUG("GCD_RETRY", "%s; retrying after %.2f seconds", message, delay)
-	time.Sleep(time.Duration(float32(storage.backoffs[threadIndex]) * float32(time.Second)))
-	storage.backoffs[threadIndex] *= 2
-	return true, nil
->>>>>>> 923cd0aa
 }
 
 func (storage *GCDStorage) convertFilePath(filePath string) string {
@@ -398,7 +321,6 @@
 		return nil, err
 	}
 
-<<<<<<< HEAD
     storage = &GCDStorage {
         service: service,
         numberOfThreads: threads,
@@ -412,24 +334,10 @@
 		storage.backoffs[b] = 0.1 * float64(storage.numberOfThreads) 			// at the first error, we should still sleep some amount
 	}
 
-    storagePathID, err := storage.getIDFromPath(0, storagePath)
-    if err != nil {
-        return nil, err
-    }
-=======
-	storage = &GCDStorage{
-		service:         service,
-		numberOfThreads: threads,
-		idCache:         make(map[string]string),
-		idCacheLock:     &sync.Mutex{},
-		backoffs:        make([]int, threads),
-	}
-
 	storagePathID, err := storage.getIDFromPath(0, storagePath)
 	if err != nil {
 		return nil, err
 	}
->>>>>>> 923cd0aa
 
 	storage.idCache[""] = storagePathID
 
